import argparse
import csv
import os
import warnings
from statistics import mean, stdev
from typing import Any, Dict, List, Union

import optuna
import torch
import yaml  # type: ignore
from sklearn.model_selection import KFold
from torch_geometric import seed_everything as geometric_seed_everything
from torch_geometric import transforms as T
from torch_geometric.data import Dataset
from torch_geometric.loader import DataLoader
from tqdm import tqdm

from awesom.create_dataset import SOM
from awesom.gpu_utils import print_device_info, get_device
from awesom.metrics_utils import MetricsCalculator
from awesom.model import GINEWithContextPooling, SOMPredictor

warnings.filterwarnings(
    "ignore",
    category=FutureWarning,
    message=".*'DataFrame.swapaxes' is deprecated and will be removed in a future version.*",
)

os.environ["PYTORCH_CUDA_ALLOC_CONF"] = "expandable_segments:True"

THRESHOLD = 0.5


def get_optimal_batch_size() -> int:
    """Automatically determine optimal batch size based on GPU memory."""
    if torch.cuda.is_available():
        device = get_device()
        gpu_memory = torch.cuda.get_device_properties(device).total_memory / 1024**3  # GB
        
        # Conservative estimate: use 70% of GPU memory
        # For graph neural networks, memory usage is more variable
        if gpu_memory >= 24:  # 24GB+ GPU (e.g., RTX 4090, A100)
            return 256
        elif gpu_memory >= 16:  # 16-24GB GPU (e.g., RTX 4080, V100)
            return 192
        elif gpu_memory >= 12:  # 12-16GB GPU (e.g., RTX 3080 Ti)
            return 128
        elif gpu_memory >= 8:   # 8-12GB GPU (e.g., RTX 3080, RTX 4070)
            return 96
        else:  # <8GB GPU
            return 64
    else:
        return 32  # CPU fallback


def set_seeds(seed: int = 42) -> None:
    """Set all random seeds for reproducibility."""
    torch.manual_seed(seed)
    geometric_seed_everything(seed)
    torch.backends.cudnn.deterministic = True
    torch.backends.cudnn.benchmark = False
    torch.set_float32_matmul_precision("medium")
    
    # Enable mixed precision for better GPU utilization
    torch.backends.cuda.matmul.allow_tf32 = True
    torch.backends.cudnn.allow_tf32 = True


def save_fold_predictions(
    fold_predictions: Dict[str, List],
    output_dir: str,
    fold: int,
) -> None:
    """Save detailed predictions for a single fold to CSV."""
    csv_path = os.path.join(output_dir, f"validation_fold_{fold}.csv")
    
    headers = [
        "mol_id",
        "atom_id", 
        "y_true",
        "y_prob",
        "y_pred",
        "ranking",
    ]
    
    with open(csv_path, "w") as f:
        writer = csv.writer(f)
        writer.writerow(headers)
        for row in zip(*fold_predictions.values()):
            writer.writerow(row)


def save_validation_metrics(
    all_fold_metrics: Dict[str, List[float]],
    output_dir: str,
) -> None:
    """Save validation metrics with standard deviations to text file."""
    txt_path = os.path.join(output_dir, "validation.txt")
    
    with open(txt_path, "w") as f:
        for metric_name, values in all_fold_metrics.items():
            mean_val = mean(values)
            std_val = stdev(values) if len(values) > 1 else 0.0
            f.write(f"{metric_name}: {round(mean_val, 4)} +/- {round(std_val, 4)}\n")


def objective(
    trial: optuna.trial.Trial,
    data: Dataset,
    data_params: Dict[str, int],
    num_folds: int,
    max_epochs: int,
    batch_size: int,
    output_dir: str,
) -> float:
    """Optuna objective function for hyperparameter optimization."""

    # Get hyperparameters from trial
    hyperparams: Dict[str, Union[int, float]] = GINEWithContextPooling.get_params(trial)
    hyperparams["epochs"] = max_epochs

    # K-fold cross validation
    kfold: KFold = KFold(n_splits=num_folds, shuffle=True, random_state=42)
    fold_scores: List[float] = []
    fold_epochs: List[int] = []  # Track epochs for each fold
    
    # Store metrics across all folds for final statistics
    all_fold_metrics: Dict[str, List[float]] = {
        "ROC-AUC": [],
        "PR-AUC": [],
        "F1": [],
        "MCC": [],
        "Precision": [],
        "Recall": [],
        "Top-2": [],
    }
    
    metrics_calc = MetricsCalculator()

    for fold, (train_idx, val_idx) in enumerate(tqdm(kfold.split(data), total=num_folds, desc=f"Trial {trial.number}")):
        print(f"Trial {trial.number}, Fold {fold + 1}/{num_folds}")

        # Split data
        train_data: Dataset = data[train_idx]
        val_data: Dataset = data[val_idx]

        # Create dataloaders with optimized settings for GPU
        train_loader: DataLoader = DataLoader(
            train_data, 
            batch_size=batch_size, 
            shuffle=True,
            num_workers=4,  # Parallel data loading
            pin_memory=True,  # Faster data transfer to GPU
            persistent_workers=True  # Keep workers alive between epochs
        )
        val_loader: DataLoader = DataLoader(
            val_data, 
            batch_size=batch_size, 
            shuffle=False,
            num_workers=4,  # Parallel data loading
            pin_memory=True,  # Faster data transfer to GPU
            persistent_workers=True  # Keep workers alive between epochs
        )

        # Create model
        model: SOMPredictor = SOMPredictor(data_params, hyperparams)

        # Use the modified fit method that returns the actual number of epochs
        actual_epochs = model.fit(
            train_loader=train_loader,
            val_loader=val_loader,
            max_epochs=max_epochs,
            patience=20,
        )

        fold_epochs.append(actual_epochs)
        print(f"  Fold {fold + 1} stopped at epoch {actual_epochs}")

        # Evaluate on validation set and collect predictions
        model.eval()
        val_losses: List[float] = []
        val_mccs: List[float] = []
        
        # Collect all predictions for this fold
        all_logits: List[torch.Tensor] = []
        all_y_trues: List[torch.Tensor] = []
        all_mol_ids: List[torch.Tensor] = []
        all_atom_ids: List[torch.Tensor] = []
        all_descriptions: List[str] = []

        with torch.no_grad():
            for batch in val_loader:
                loss, mcc = model.val_step(batch)
                val_losses.append(loss)
                val_mccs.append(mcc)
                
                # Get detailed predictions
                logits, y_true, mol_id, atom_id, descriptions = model.predict(batch)
                all_logits.append(logits)
                all_y_trues.append(y_true)
                all_mol_ids.append(mol_id)
                all_atom_ids.append(atom_id)
                all_descriptions.extend(descriptions)

        # Concatenate all predictions for this fold (keep on GPU for efficiency)
        fold_logits = torch.cat(all_logits, dim=0)
        fold_y_trues = torch.cat(all_y_trues, dim=0)
        fold_mol_ids = torch.cat(all_mol_ids, dim=0)
        fold_atom_ids = torch.cat(all_atom_ids, dim=0)
        fold_y_probs = torch.sigmoid(fold_logits)
        
        # Compute rankings (keep on GPU)
        rankings = metrics_calc.compute_ranking(fold_y_probs, fold_mol_ids)
        
        # Compute all metrics for this fold (keep on GPU)
        fold_metrics = metrics_calc.compute_torchmetrics(fold_y_probs, fold_y_trues)
        fold_top2 = metrics_calc.compute_top2_accuracy(fold_y_probs, fold_y_trues, fold_mol_ids)
        
        # Store metrics
        for metric_name, value in fold_metrics.items():
            all_fold_metrics[metric_name].append(value)
        all_fold_metrics["Top-2"].append(fold_top2)

        avg_mcc: float = sum(val_mccs) / len(val_mccs)
        fold_scores.append(avg_mcc)
        print(f"  Fold {fold + 1} MCC: {avg_mcc:.3f}")
        
        # Save detailed predictions for this fold
        fold_predictions = {
            "mol_id": all_descriptions,
            "atom_id": fold_atom_ids.tolist(),
            "y_true": fold_y_trues.tolist(),
            "y_prob": [round(p, 4) for p in fold_y_probs.tolist()],
            "y_pred": [round(p, 4) for p in (fold_y_probs >= THRESHOLD).int().tolist()],
            "ranking": rankings.tolist(),
        }
        save_fold_predictions(fold_predictions, output_dir, fold)

    # Store the average optimal epochs in the trial user attributes
    avg_optimal_epochs = int(sum(fold_epochs) / len(fold_epochs))
    trial.set_user_attr("optimal_epochs", avg_optimal_epochs)
    
    # Save validation metrics with standard deviations
    save_validation_metrics(all_fold_metrics, output_dir)

    return sum(fold_scores) / len(fold_scores)


def main() -> None:
    parser: argparse.ArgumentParser = argparse.ArgumentParser(
        description="Hyperparameter search with cross-validation"
    )
    parser.add_argument("-i", "--input", required=True, help="Input data path")
    parser.add_argument("-o", "--output", required=True, help="Output path")
    parser.add_argument("--epochs", type=int, default=500, help="Maximum epochs")
    parser.add_argument("--folds", type=int, default=10, help="Num. CV folds")
    parser.add_argument("--trials", type=int, default=20, help="Num. Optuna trials")
    parser.add_argument("--batch_size", type=int, default=None, help="Batch size (auto-determined if not specified)")
    args: argparse.Namespace = parser.parse_args()
    
    # Auto-determine batch size if not specified
    if args.batch_size is None:
        args.batch_size = get_optimal_batch_size()
        print(f"Auto-determined batch size: {args.batch_size}")

    set_seeds()
    print_device_info()

    # Load data
    print("Loading data...")
    data: SOM = SOM(root=args.input, transform=T.ToUndirected()).shuffle()
    print(f"Loaded {len(data)} instances")

    data_params: Dict[str, int] = {
        "num_node_features": data.num_node_features,
        "num_edge_features": data.num_edge_features,
    }

    # Create output directory
    os.makedirs(args.output, exist_ok=True)

<<<<<<< HEAD
            hyperparams = MODELS[args.model].get_params(trial)  # type: ignore[attr-defined]
            model = GNN(
                params=data_params,
                hyperparams=hyperparams,
                architecture=args.model,
            )

            train_loader, val_loader = prepare_data_loaders(train_data, val_data)

            tbl = TensorBoardLogger(
                save_dir=Path(args.outputPath, "logs"),
                name=f"trial{trial._trial_id}",
                version=f"fold{fold_id}",
                default_hp_metric=False,
            )

            callbacks = [
                EarlyStopping(monitor="val/loss", mode="min", min_delta=0, patience=20),
                ModelCheckpoint(
                    filename=f"trial{trial._trial_id}", monitor="val/loss", mode="min"
                ),
            ]

            trainer = Trainer(
                accelerator="auto",
                devices=1,
                max_epochs=args.epochs,
                logger=tbl,
                log_every_n_steps=1,
                callbacks=callbacks,
            )

            trainer.fit(
                model=model, train_dataloaders=train_loader, val_dataloaders=val_loader
            )

            performance_per_fold.append(trainer.callback_metrics["val/mcc"].item())
            num_epochs_per_fold.append(trainer.current_epoch + 1)

        avg_performance = mean(performance_per_fold)
        avg_num_epochs = int(mean(num_epochs_per_fold))

        trial.set_user_attr("epochs", avg_num_epochs)

        return avg_performance

    if not os.path.exists(args.outputPath):
        os.makedirs(args.outputPath)
=======
    # Run Optuna optimization
    print(
        f"\nStarting hyperparameter search with {args.trials} trials and {args.folds}-fold CV..."
    )
>>>>>>> 22dc7208

    study: optuna.study.Study = optuna.create_study(
        direction="maximize",
        load_if_exists=True,
        storage=f"sqlite:///{args.output}/study.db",
        study_name="cv_hp_search",
    )

    study.optimize(
        lambda trial: objective(
            trial, data, data_params, args.folds, args.epochs, args.batch_size, args.output,
        ),
        n_trials=args.trials,
    )

    # Save best hyperparameters
    best_params: Dict[str, Any] = study.best_trial.params
    # Additionally store the optimal epochs from the best trial
    best_params["epochs"] = study.best_trial.user_attrs["optimal_epochs"]

<<<<<<< HEAD
        trainer = Trainer(accelerator="auto", devices=1, logger=False)
        predictions = trainer.predict(model=model, dataloaders=val_loader)
=======
    with open(os.path.join(args.output, "best_hparams.yaml"), "w") as f:
        yaml.dump(best_params, f, default_flow_style=False)
>>>>>>> 22dc7208

    print(f"\nBest trial: {study.best_trial.value:.3f}")
    print(f"Best hyperparameters: {best_params}")


if __name__ == "__main__":
    main()<|MERGE_RESOLUTION|>--- conflicted
+++ resolved
@@ -279,61 +279,10 @@
     # Create output directory
     os.makedirs(args.output, exist_ok=True)
 
-<<<<<<< HEAD
-            hyperparams = MODELS[args.model].get_params(trial)  # type: ignore[attr-defined]
-            model = GNN(
-                params=data_params,
-                hyperparams=hyperparams,
-                architecture=args.model,
-            )
-
-            train_loader, val_loader = prepare_data_loaders(train_data, val_data)
-
-            tbl = TensorBoardLogger(
-                save_dir=Path(args.outputPath, "logs"),
-                name=f"trial{trial._trial_id}",
-                version=f"fold{fold_id}",
-                default_hp_metric=False,
-            )
-
-            callbacks = [
-                EarlyStopping(monitor="val/loss", mode="min", min_delta=0, patience=20),
-                ModelCheckpoint(
-                    filename=f"trial{trial._trial_id}", monitor="val/loss", mode="min"
-                ),
-            ]
-
-            trainer = Trainer(
-                accelerator="auto",
-                devices=1,
-                max_epochs=args.epochs,
-                logger=tbl,
-                log_every_n_steps=1,
-                callbacks=callbacks,
-            )
-
-            trainer.fit(
-                model=model, train_dataloaders=train_loader, val_dataloaders=val_loader
-            )
-
-            performance_per_fold.append(trainer.callback_metrics["val/mcc"].item())
-            num_epochs_per_fold.append(trainer.current_epoch + 1)
-
-        avg_performance = mean(performance_per_fold)
-        avg_num_epochs = int(mean(num_epochs_per_fold))
-
-        trial.set_user_attr("epochs", avg_num_epochs)
-
-        return avg_performance
-
-    if not os.path.exists(args.outputPath):
-        os.makedirs(args.outputPath)
-=======
     # Run Optuna optimization
     print(
         f"\nStarting hyperparameter search with {args.trials} trials and {args.folds}-fold CV..."
     )
->>>>>>> 22dc7208
 
     study: optuna.study.Study = optuna.create_study(
         direction="maximize",
@@ -354,13 +303,8 @@
     # Additionally store the optimal epochs from the best trial
     best_params["epochs"] = study.best_trial.user_attrs["optimal_epochs"]
 
-<<<<<<< HEAD
-        trainer = Trainer(accelerator="auto", devices=1, logger=False)
-        predictions = trainer.predict(model=model, dataloaders=val_loader)
-=======
     with open(os.path.join(args.output, "best_hparams.yaml"), "w") as f:
         yaml.dump(best_params, f, default_flow_style=False)
->>>>>>> 22dc7208
 
     print(f"\nBest trial: {study.best_trial.value:.3f}")
     print(f"Best hyperparameters: {best_params}")
