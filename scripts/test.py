import argparse
import os
import warnings
from pathlib import Path
from typing import List

import torch
from torch_geometric import transforms as T
from torch_geometric.loader import DataLoader

from awesom.create_dataset import SOM
from awesom.gpu_utils import print_device_info
from awesom.metrics_utils import ResultsLogger
from awesom.model import predict_ensemble

warnings.filterwarnings(
    "ignore",
    category=FutureWarning,
    message=".*'DataFrame.swapaxes' is deprecated and will be removed in a future version.*",
)

os.environ["PYTORCH_CUDA_ALLOC_CONF"] = "expandable_segments:True"


def find_model_paths(checkpoints_path: str) -> List[str]:
    """Find all model checkpoint paths."""
    checkpoints_dir: Path = Path(checkpoints_path)
    model_paths: List[str] = []

    for model_dir in sorted(checkpoints_dir.glob("model_*")):
        checkpoint_path: Path = model_dir / "checkpoints" / "best_model.ckpt"
        if checkpoint_path.exists():
            model_paths.append(str(checkpoint_path))

    if not model_paths:
        raise FileNotFoundError(f"No model checkpoints found in {checkpoints_path}")

<<<<<<< HEAD
def find_checkpoints(checkpoints_path: str) -> List[Path]:
    """Retrieve sorted list of checkpoint paths."""
    checkpoints_dir = Path(checkpoints_path, "lightning_logs")
    version_paths = sorted(
        [p for p in checkpoints_dir.glob("version_*")],
        key=lambda x: int(x.stem.split("_")[1]),
    )
    if not version_paths:
        raise FileNotFoundError(f"No checkpoint versions found in {checkpoints_path}")
    return version_paths


def load_model_from_checkpoint(checkpoint_path: Path) -> GNN:
    """Load model and its hyperparameters from checkpoint."""
    hyperparams = yaml.safe_load(
        Path(checkpoint_path.parent.parent, "hparams.yaml").read_text()
    )
    model = GNN.load_from_checkpoint(checkpoint_path, **hyperparams)
    return model


def predict_with_ensemble(
    data: Dataset, version_paths: List[Path]
) -> tuple[torch.Tensor, torch.Tensor, torch.Tensor, torch.Tensor, list[str]]:
    """Run predictions for each model checkpoint in the ensemble."""
    num_molecules = len(data)
    num_atoms = data.x.size(0)
    num_models = len(version_paths)
    device = torch.device("cpu")
    # switching to CPU is necessary because "descriptions"
    # (a.k.a. the molecular identifiers of the input SD-file)
    # is a list of strings, which is not supported on GPU

    logits_ensemble = torch.empty(
        (num_models, num_atoms), dtype=torch.float32, device=device
    )
    y_trues = torch.empty(num_atoms, dtype=torch.int32, device=device)
    mol_ids = torch.empty(num_molecules, dtype=torch.int32, device=device)
    atom_ids = torch.empty(num_atoms, dtype=torch.int32, device=device)

    for i, version_path in enumerate(version_paths):
        checkpoint_files = list(Path(version_path, "checkpoints").glob("*.ckpt"))
        if not checkpoint_files:
            raise FileNotFoundError(f"No .ckpt files found in {version_path}")

        model = load_model_from_checkpoint(checkpoint_files[0])

        trainer = Trainer(accelerator="auto", devices=1, logger=False)
        predictions = trainer.predict(
            model=model,
            dataloaders=DataLoader(data, batch_size=num_molecules, shuffle=False),
        )

        if predictions is not None and len(predictions) > 0:
            predictions = predictions[0]
        else:
            raise ValueError("No predictions were made.")

        logits, y_true, mol_id, atom_id, description = predictions

        logits_ensemble[i] = torch.Tensor(logits)
        if i == 0:
            y_trues.copy_(torch.Tensor(y_true))
            mol_ids.copy_(torch.Tensor(mol_id))
            atom_ids.copy_(torch.Tensor(atom_id))

    return logits_ensemble, y_trues, mol_ids, atom_ids, description


if __name__ == "__main__":
    start_time = datetime.now()
    set_seeds()
=======
    return model_paths
>>>>>>> 22dc7208


def main() -> None:
    parser: argparse.ArgumentParser = argparse.ArgumentParser(
        description="Test ensemble model"
    )
    parser.add_argument("-i", "--input", required=True, help="Input data path")
    parser.add_argument(
        "-c", "--checkpoints", required=True, help="Model checkpoints path"
    )
    parser.add_argument("-o", "--output", required=True, help="Output path")
    parser.add_argument(
        "-m",
        "--mode",
        choices=["test", "infer"],
        required=True,
        help="Test or inference mode",
    )
    args: argparse.Namespace = parser.parse_args()

    print_device_info()

    # Load data
    labeled: bool = args.mode == "test"
    data: SOM = SOM(root=args.input, labeled=labeled, transform=T.ToUndirected())

    print(f"Loaded {len(data)} instances for {args.mode}")

    # Find model checkpoints
    model_paths: List[str] = find_model_paths(args.checkpoints)
    print(f"Found {len(model_paths)} model checkpoints")

    # Create dataloader
    dataloader: DataLoader = DataLoader(data, batch_size=len(data), shuffle=False)

    # Run ensemble predictions
    predictions = predict_ensemble(dataloader, model_paths)

    print("Saving results...")

    if predictions:
        # Log results using the unified function
        results_logger = ResultsLogger(args.output)
        results_logger.save_results(predictions.to(torch.device("cpu")), args.mode)

    print(f"Results saved to {args.output}")


if __name__ == "__main__":
    main()<|MERGE_RESOLUTION|>--- conflicted
+++ resolved
@@ -35,82 +35,7 @@
     if not model_paths:
         raise FileNotFoundError(f"No model checkpoints found in {checkpoints_path}")
 
-<<<<<<< HEAD
-def find_checkpoints(checkpoints_path: str) -> List[Path]:
-    """Retrieve sorted list of checkpoint paths."""
-    checkpoints_dir = Path(checkpoints_path, "lightning_logs")
-    version_paths = sorted(
-        [p for p in checkpoints_dir.glob("version_*")],
-        key=lambda x: int(x.stem.split("_")[1]),
-    )
-    if not version_paths:
-        raise FileNotFoundError(f"No checkpoint versions found in {checkpoints_path}")
-    return version_paths
-
-
-def load_model_from_checkpoint(checkpoint_path: Path) -> GNN:
-    """Load model and its hyperparameters from checkpoint."""
-    hyperparams = yaml.safe_load(
-        Path(checkpoint_path.parent.parent, "hparams.yaml").read_text()
-    )
-    model = GNN.load_from_checkpoint(checkpoint_path, **hyperparams)
-    return model
-
-
-def predict_with_ensemble(
-    data: Dataset, version_paths: List[Path]
-) -> tuple[torch.Tensor, torch.Tensor, torch.Tensor, torch.Tensor, list[str]]:
-    """Run predictions for each model checkpoint in the ensemble."""
-    num_molecules = len(data)
-    num_atoms = data.x.size(0)
-    num_models = len(version_paths)
-    device = torch.device("cpu")
-    # switching to CPU is necessary because "descriptions"
-    # (a.k.a. the molecular identifiers of the input SD-file)
-    # is a list of strings, which is not supported on GPU
-
-    logits_ensemble = torch.empty(
-        (num_models, num_atoms), dtype=torch.float32, device=device
-    )
-    y_trues = torch.empty(num_atoms, dtype=torch.int32, device=device)
-    mol_ids = torch.empty(num_molecules, dtype=torch.int32, device=device)
-    atom_ids = torch.empty(num_atoms, dtype=torch.int32, device=device)
-
-    for i, version_path in enumerate(version_paths):
-        checkpoint_files = list(Path(version_path, "checkpoints").glob("*.ckpt"))
-        if not checkpoint_files:
-            raise FileNotFoundError(f"No .ckpt files found in {version_path}")
-
-        model = load_model_from_checkpoint(checkpoint_files[0])
-
-        trainer = Trainer(accelerator="auto", devices=1, logger=False)
-        predictions = trainer.predict(
-            model=model,
-            dataloaders=DataLoader(data, batch_size=num_molecules, shuffle=False),
-        )
-
-        if predictions is not None and len(predictions) > 0:
-            predictions = predictions[0]
-        else:
-            raise ValueError("No predictions were made.")
-
-        logits, y_true, mol_id, atom_id, description = predictions
-
-        logits_ensemble[i] = torch.Tensor(logits)
-        if i == 0:
-            y_trues.copy_(torch.Tensor(y_true))
-            mol_ids.copy_(torch.Tensor(mol_id))
-            atom_ids.copy_(torch.Tensor(atom_id))
-
-    return logits_ensemble, y_trues, mol_ids, atom_ids, description
-
-
-if __name__ == "__main__":
-    start_time = datetime.now()
-    set_seeds()
-=======
     return model_paths
->>>>>>> 22dc7208
 
 
 def main() -> None:
