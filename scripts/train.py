import argparse
import os
import random
import warnings
from typing import Dict, List, Union

import torch
import yaml  # type: ignore
from torch_geometric import transforms as T
from torch_geometric.loader import DataLoader

from awesom.create_dataset import SOM
from awesom.gpu_utils import print_device_info
from awesom.model import SOMPredictor

warnings.filterwarnings(
    "ignore",
    category=FutureWarning,
    message=".*'DataFrame.swapaxes' is deprecated and will be removed in a future version.*",
)

os.environ["PYTORCH_CUDA_ALLOC_CONF"] = "expandable_segments:True"


def set_seed(seed: int) -> None:
    """Set random seed for reproducibility."""
    torch.manual_seed(seed)
    random.seed(seed)


def main() -> None:
    parser: argparse.ArgumentParser = argparse.ArgumentParser(
        description="Train ensemble model"
    )
    parser.add_argument("-i", "--input", required=True, help="Input data path")
    parser.add_argument(
        "-c", "--config", required=True, help="Hyperparameters YAML path"
    )
    parser.add_argument("-o", "--output", required=True, help="Output path")
    parser.add_argument("--batch_size", type=int, default=32, help="Batch size")
    parser.add_argument(
        "--ensemble_size", type=int, default=10, help="Num. models in ensemble"
    )
    args: argparse.Namespace = parser.parse_args()

    print_device_info()

    # Load data
    print("Loading data...")
    data: SOM = SOM(root=args.input, transform=T.ToUndirected())
    print(f"Loaded {len(data)} training instances")

<<<<<<< HEAD
    random_seeds = random.sample(range(0, 1000), ENSEMBLE_SIZE)
    for seed in random_seeds:
        set_seeds(seed)
        hyperparams = load_hyperparams(args.hparamsYamlPath)
        logger = TensorBoardLogger(save_dir=args.outputPath, default_hp_metric=False)
        trainer = Trainer(
            accelerator="auto",
            devices=1,
            max_epochs=hyperparams["epochs"],
            logger=logger,
            log_every_n_steps=1,
        )
        model = GNN(
            params=data_params,
            hyperparams=hyperparams,
            architecture=hyperparams["architecture"],
=======
    data_params: Dict[str, int] = {
        "num_node_features": data.num_node_features,
        "num_edge_features": data.num_edge_features,
    }

    # Load hyperparameters
    with open(os.path.join(args.config, "best_hparams.yaml"), "r") as f:
        hyperparams: Dict[str, Union[int, float]] = yaml.safe_load(f)

    # Train ensemble with progress bar
    print(f"\nTraining ensemble of {args.ensemble_size} models...")
    random_seeds: List[int] = random.sample(range(1000), args.ensemble_size)

    for i, seed in enumerate(random_seeds):
        print(f"Training model {i+1}/{args.ensemble_size} with seed {seed}")
        set_seed(seed)

        # Create model
        model: SOMPredictor = SOMPredictor(data_params, hyperparams)

        # Create dataloader
        train_loader: DataLoader = DataLoader(
            data, batch_size=args.batch_size, shuffle=True
>>>>>>> 22dc7208
        )

        # Setup output directories
        model_dir: str = os.path.join(args.output, f"model_{i}")
        log_dir: str = os.path.join(model_dir, "logs")
        checkpoint_dir: str = os.path.join(model_dir, "checkpoints")

        # Train using the new fit method
        model.fit(
            train_loader=train_loader,
            max_epochs=int(hyperparams["epochs"]),
            log_dir=log_dir,
            checkpoint_dir=checkpoint_dir,
            patience=20,
        )

    # Save seeds for reproducibility
    with open(os.path.join(args.output, "seeds.txt"), "w") as f:
        for seed in random_seeds:
            f.write(f"{seed}\n")

    print("Training completed!")


if __name__ == "__main__":
    main()<|MERGE_RESOLUTION|>--- conflicted
+++ resolved
@@ -50,24 +50,6 @@
     data: SOM = SOM(root=args.input, transform=T.ToUndirected())
     print(f"Loaded {len(data)} training instances")
 
-<<<<<<< HEAD
-    random_seeds = random.sample(range(0, 1000), ENSEMBLE_SIZE)
-    for seed in random_seeds:
-        set_seeds(seed)
-        hyperparams = load_hyperparams(args.hparamsYamlPath)
-        logger = TensorBoardLogger(save_dir=args.outputPath, default_hp_metric=False)
-        trainer = Trainer(
-            accelerator="auto",
-            devices=1,
-            max_epochs=hyperparams["epochs"],
-            logger=logger,
-            log_every_n_steps=1,
-        )
-        model = GNN(
-            params=data_params,
-            hyperparams=hyperparams,
-            architecture=hyperparams["architecture"],
-=======
     data_params: Dict[str, int] = {
         "num_node_features": data.num_node_features,
         "num_edge_features": data.num_edge_features,
@@ -91,7 +73,6 @@
         # Create dataloader
         train_loader: DataLoader = DataLoader(
             data, batch_size=args.batch_size, shuffle=True
->>>>>>> 22dc7208
         )
 
         # Setup output directories
